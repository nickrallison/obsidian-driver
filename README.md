# Obsidian Driver

**This is a rust driver for Obsidian. It is meant to provide reusable interfaces for common functionality like:**

- [ ] Reading and Writing files / directories
    - [x] Writing Files
    - [x] Reading Files
    - [ ] Making Directories
    - [ ] Reading Directories
- [ ] Calls to the OpenAI API
<<<<<<< HEAD
    - [ ] Creating New Files
    - [ ] Modifying the current File
    - [ ] Appending to the current File
- [ ] Using Embeddings

**Planned optimizations include:**

- [ ] File Caching on load

**Some more advanced functionality is also planned but not implemented as of now like:**

- [ ] Finding Similar Notes with embeddings
- [ ] Merging Similar Notes found via embeddings
- [ ] Prompt structs for OpenAI API customization
=======
	- [ ] Creating New Files
	- [ ] Modifying the current File
	- [ ] Appending to the current File
- [x] Using Embeddings
	- [x] Nearest N Files
	- [x] All Files closer than threshold

**Planned optimizations include:**
- [x] File Caching on load
	- [x] Using Cached Files to not repeat embeddings

**Some more advanced functionality is also planned:**
- [x] Finding Similar Notes with embeddings
- [ ] Merging Similar Notes found via embeddings 
- [ ] Prompt structs for OpenAI API customization
	- [ ] Either do action
 	- [ ] Or print the simplified prompt
>>>>>>> a39aae7e
- [ ] Transcribing different information formats like the following into markdown:
    - [ ] Files
        - [ ] Text Files (duh)
        - [ ] PDFs
        - [ ] MP3s / Other Audio
        - [ ] MKVs / Other Video
    - [ ] Weblinks
        - [ ] Youtube
        - [ ] Other Text Links
- [ ] Mapping existing links between files
<<<<<<< HEAD
    - [ ] Finding links with embeddings that don't match to show possible bad links
- [ ] Recommend Tags Based on existing tags / need new tag

**Documentation Progress**

- [ ] obsidian-driver
    - [ ] ai
        - [ ] api
            - [x] openai
        - [ ] prompt
    - [ ] file
        - [ ] mdfile
            - [ ] yaml
        - [ ] vault
    - [ ] error
=======
	- [ ] Finding links with embeddings that don't match to show possible bad links
- [ ] Recommend Tags Based on existing tags / need new tag
	- [ ] Tags recommend based on file embeddings
 	- [ ] Tags recommend based on tag embeddings
>>>>>>> a39aae7e
<|MERGE_RESOLUTION|>--- conflicted
+++ resolved
@@ -8,40 +8,23 @@
     - [ ] Making Directories
     - [ ] Reading Directories
 - [ ] Calls to the OpenAI API
-<<<<<<< HEAD
     - [ ] Creating New Files
-    - [ ] Modifying the current File
-    - [ ] Appending to the current File
-- [ ] Using Embeddings
-
-**Planned optimizations include:**
-
-- [ ] File Caching on load
-
-**Some more advanced functionality is also planned but not implemented as of now like:**
-
-- [ ] Finding Similar Notes with embeddings
-- [ ] Merging Similar Notes found via embeddings
-- [ ] Prompt structs for OpenAI API customization
-=======
-	- [ ] Creating New Files
-	- [ ] Modifying the current File
-	- [ ] Appending to the current File
+	  - [ ] Modifying the current File
+	  - [ ] Appending to the current File
 - [x] Using Embeddings
-	- [x] Nearest N Files
-	- [x] All Files closer than threshold
+	  - [x] Nearest N Files
+	  - [x] All Files closer than threshold
 
 **Planned optimizations include:**
 - [x] File Caching on load
-	- [x] Using Cached Files to not repeat embeddings
+	  - [x] Using Cached Files to not repeat embeddings
 
 **Some more advanced functionality is also planned:**
 - [x] Finding Similar Notes with embeddings
 - [ ] Merging Similar Notes found via embeddings 
 - [ ] Prompt structs for OpenAI API customization
-	- [ ] Either do action
- 	- [ ] Or print the simplified prompt
->>>>>>> a39aae7e
+	  - [ ] Either do action
+ 	  - [ ] Or print the simplified prompt
 - [ ] Transcribing different information formats like the following into markdown:
     - [ ] Files
         - [ ] Text Files (duh)
@@ -52,9 +35,10 @@
         - [ ] Youtube
         - [ ] Other Text Links
 - [ ] Mapping existing links between files
-<<<<<<< HEAD
     - [ ] Finding links with embeddings that don't match to show possible bad links
 - [ ] Recommend Tags Based on existing tags / need new tag
+	  - [ ] Tags recommend based on file embeddings
+ 	  - [ ] Tags recommend based on tag embeddings
 
 **Documentation Progress**
 
@@ -68,9 +52,3 @@
             - [ ] yaml
         - [ ] vault
     - [ ] error
-=======
-	- [ ] Finding links with embeddings that don't match to show possible bad links
-- [ ] Recommend Tags Based on existing tags / need new tag
-	- [ ] Tags recommend based on file embeddings
- 	- [ ] Tags recommend based on tag embeddings
->>>>>>> a39aae7e
